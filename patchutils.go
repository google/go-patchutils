--- conflicted
+++ resolved
@@ -895,10 +895,9 @@
 	}
 }
 
-<<<<<<< HEAD
+
 // ErrContentMismatch indicates that compared content is not same.
 var ErrContentMismatch = errors.New("content mismatch")
-=======
+
 // ErrEmptyDiffFile indicates that provided file doesn't contain any information about changes.
 var ErrEmptyDiffFile = errors.New("empty diff file")
->>>>>>> 411b5013
