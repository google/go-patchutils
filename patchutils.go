// Package patchutils provides tools to compute the diff between source and diff files.
package patchutils

import (
	"errors"
	"fmt"
	"io"
	"os"
	"path/filepath"
	"strings"

	dbd "github.com/kylelemons/godebug/diff"
	"github.com/sourcegraph/go-diff/diff"
)

// InterDiff computes the diff of a source file patched with oldDiff
// and the same source file patched with newDiff.
// oldDiff and newDiff should be in unified format.
func InterDiff(oldDiff, newDiff io.Reader) (string, error) {
	oldFileDiffs, err := diff.NewMultiFileDiffReader(oldDiff).ReadAllFiles()
	if err != nil {
		return "", fmt.Errorf("parsing oldDiff: %w", err)
	}
	if len(oldFileDiffs) == 0 {
		return "", fmt.Errorf("oldDiff: %w", ErrEmptyDiffFile)
	}

	newFileDiffs, err := diff.NewMultiFileDiffReader(newDiff).ReadAllFiles()
	if err != nil {
		return "", fmt.Errorf("parsing newDiff: %w", err)
	}
	if len(newFileDiffs) == 0 {
		return "", fmt.Errorf("newDiff: %w", ErrEmptyDiffFile)
	}

	result := ""

	// TODO: arrays need to be sorted by filenames of origin
	// Iterate over files in FileDiff arrays
	i, j := 0, 0
Loop:
	for (i < len(oldFileDiffs)) && (j < len(newFileDiffs)) {
		switch {
		case oldFileDiffs[i].OrigName == newFileDiffs[j].OrigName:
			switch {
			case (oldFileDiffs[i].NewName == "") && (newFileDiffs[j].NewName == ""):
				// In both versions file have been added/deleted
				i++
				j++
				continue Loop
			case oldFileDiffs[i].NewName == "":
				// File was deleted in old version
				result += fmt.Sprintf("Only in %s: %s\n", filepath.Dir(newFileDiffs[j].NewName),
					filepath.Base(newFileDiffs[j].NewName))
			case newFileDiffs[j].NewName == "":
				// File deleted in new version
				result += fmt.Sprintf("Only in %s: %s\n", filepath.Dir(oldFileDiffs[i].NewName),
					filepath.Base(oldFileDiffs[i].NewName))
			default:
				// interdiff of two versions
				interFileDiff, err := interFileDiff(oldFileDiffs[i], newFileDiffs[j])

				if err != nil {
					return "", fmt.Errorf("merging diffs for file %q: %w", oldFileDiffs[i].OrigName, err)
				}

				fileDiffContent, err := diff.PrintFileDiff(interFileDiff)

				if err != nil {
					return "", fmt.Errorf("printing merged diffs for file %q: %w", oldFileDiffs[i].OrigName, err)
				}

				result += string(fileDiffContent)
			}
			i++
			j++
		case oldFileDiffs[i].OrigName < newFileDiffs[j].OrigName:
			// current file is only mentioned in oldDiff
			// determine if file have been added or just changed in only one version
			revertHunks(oldFileDiffs[i])
			oldD, err := interPrintSingleFileDiff(oldFileDiffs[i])
			if err != nil {
				return "", fmt.Errorf("printing oldDiff: %w", err)
			}
			result += oldD
			i++
		case oldFileDiffs[i].OrigName > newFileDiffs[j].OrigName:
			// current file is only mentioned in newDiff
			// determine if file have been added or just changed in only one version
			newD, err := interPrintSingleFileDiff(newFileDiffs[j])
			if err != nil {
				return "", fmt.Errorf("printing newDiff: %w", err)
			}
			result += newD
			j++
		}
	}

	// In case there are more oldFileDiffs, while newFileDiffs are run out
	for i < len(oldFileDiffs) {
		oldD, err := interPrintSingleFileDiff(oldFileDiffs[i])
		if err != nil {
			return "", fmt.Errorf("printing oldDiff: %w", err)
		}
		result += oldD
		i++
	}

	// In case there are more newFileDiffs, while oldFileDiffs are run out
	for j < len(newFileDiffs) {
		newD, err := interPrintSingleFileDiff(newFileDiffs[j])
		if err != nil {
			return "", fmt.Errorf("printing newDiff: %w", err)
		}
		result += newD
		j++
	}

	return result, nil
}

// mixedMode computes the diff of a oldSource file patched with oldDiff
// and the newSource file patched with newDiff.
// Check if files are added/deleted in old/new versions is skipped.
func mixedMode(oldSource, newSource io.Reader, oldFileDiff, newFileDiff *diff.FileDiff) (string, error) {
	// Skipping check if in some version file have been added/deleted as this is already done in MixedModeFilePath,
	// before opening oldSource and newSource files
	oldSourceContent, err := readContent(oldSource)
	if err != nil {
		return "", fmt.Errorf("reading content of OldSource: %w", err)
	}

	newSourceContent, err := readContent(newSource)
	if err != nil {
		return "", fmt.Errorf("reading content of NewSource: %w", err)
	}

	updatedOldSource, err := applyDiff(oldSourceContent, oldFileDiff)
	if err != nil {
		return "", fmt.Errorf("applying diff to OldSource: %w", err)
	}

	updatedNewSource, err := applyDiff(newSourceContent, newFileDiff)
	if err != nil {
		return "", fmt.Errorf("applying diff to NewSource: %w", err)
	}

	ch := dbd.DiffChunks(strings.Split(strings.TrimSuffix(updatedOldSource, "\n"), "\n"),
		strings.Split(strings.TrimSuffix(updatedNewSource, "\n"), "\n"))

	// TODO: something with extended (extended header lines)
	resultFileDiff := &diff.FileDiff{
		OrigName: oldFileDiff.NewName,
		OrigTime: oldFileDiff.NewTime,
		NewName:  newFileDiff.NewName,
		NewTime:  newFileDiff.NewTime,
		Extended: []string{},
		Hunks:    []*diff.Hunk{},
	}

	convertChunksIntoFileDiff(ch, resultFileDiff)
	result, err := diff.PrintFileDiff(resultFileDiff)
	if err != nil {
		return "", fmt.Errorf("printing result diff for file %q: %w",
			oldFileDiff.NewName, err)
	}

	return string(result), nil
}

// MixedModeFile computes the diff of an oldSource file patched with oldDiff and
// newSource file patched with newDiff.
func MixedModeFile(oldSource, newSource, oldDiff, newDiff io.Reader) (string, error) {
	oldD, err := diff.NewFileDiffReader(oldDiff).Read()
	if err != nil {
		return "", fmt.Errorf("parsing oldDiff: %w", err)
	}

	newD, err := diff.NewFileDiffReader(newDiff).Read()
	if err != nil {
		return "", fmt.Errorf("parsing newDiff: %w", err)
	}

	result, err := mixedMode(oldSource, newSource, oldD, newD)
	if err != nil {
		return "", fmt.Errorf("mixedMode: %w", err)
	}

	return result, nil
}

// MixedModePath recursively computes the diff of an oldSource patched with oldDiff
// and the newSource patched with newDiff, recursively if OldSource and NewSource are directories.
func MixedModePath(oldSourcePath, newSourcePath string, oldDiff, newDiff io.Reader) (string, error) {
	// Get stats of sources
	oldSourceStat, err := os.Stat(oldSourcePath)
	if err != nil {
		return "", fmt.Errorf("get stat from oldSourcePath %q: %w",
			oldSourcePath, err)
	}

	newSourceStat, err := os.Stat(newSourcePath)
	if err != nil {
		return "", fmt.Errorf("get stat from newSourcePath %q: %w",
			newSourcePath, err)
	}

	// Check mode of sources
	switch {
	case !oldSourceStat.IsDir() && !newSourceStat.IsDir():
		// Both sources are files
		oldD, err := diff.NewFileDiffReader(oldDiff).Read()
		if err != nil {
			return "", fmt.Errorf("parsing oldDiff for %q: %w",
				oldSourcePath, err)
		}

		if oldSourcePath != oldD.OrigName {
			return "", fmt.Errorf("filenames mismatch for oldSourcePath: %q and oldDiff: %q",
				oldSourcePath, oldD.OrigName)
		}

		newD, err := diff.NewFileDiffReader(newDiff).Read()
		if err != nil {
			return "", fmt.Errorf("parsing newDiff for %q: %w",
				newSourcePath, err)
		}

		if newSourcePath != newD.OrigName {
			return "", fmt.Errorf("filenames mismatch for newSourcePath: %q and newDiff: %q",
				newSourcePath, newD.OrigName)
		}

		resultString, err := mixedModeFilePath(oldSourcePath, newSourcePath, oldD, newD)
		return resultString, err

	case oldSourceStat.IsDir() && newSourceStat.IsDir():
		// Both paths are directories
		resultString, err := mixedModeDirPath(oldSourcePath, newSourcePath, oldDiff, newDiff)
		if err != nil {
			return "", fmt.Errorf("compute diff for %q and %q: %w",
				oldSourcePath, newSourcePath, err)
		}

		return resultString, nil
	}

	return "", errors.New("sources should be both dirs or files")
}

// readContent returns content of source as string
func readContent(source io.Reader) (string, error) {
	buf := new(strings.Builder)
	_, err := io.Copy(buf, source)
	if err != nil {
		return "", fmt.Errorf("copying source: %w", err)
	}
	return buf.String(), nil
}

// applyDiff returns applied changes from diffFile to source
func applyDiff(source string, diffFile *diff.FileDiff) (string, error) {
	sourceBody := strings.Split(source, "\n")

	// currentOrgSourceI = 1 -- In diff lines started counting from 1
	var currentOrgSourceI int32 = 1
	var newBody []string

	for _, hunk := range diffFile.Hunks {
		// Add untouched part of source
		newBody = append(newBody, sourceBody[currentOrgSourceI-1:hunk.OrigStartLine-1]...)
		currentOrgSourceI = hunk.OrigStartLine

		hunkBody := strings.Split(strings.TrimSuffix(string(hunk.Body), "\n"), "\n")

		for _, line := range hunkBody {
			if currentOrgSourceI > int32(len(sourceBody)) {
				return "", errors.New("diff content is out of source content")
			}

			if strings.HasPrefix(line, "+") {
				newBody = append(newBody, line[1:])
			} else {
				if line[1:] != sourceBody[currentOrgSourceI-1] {
					return "", fmt.Errorf(
						"line %d in source (%q) and diff (%q): %w",
						currentOrgSourceI, sourceBody[currentOrgSourceI-1], line[1:], ErrContentMismatch)
				}

				if strings.HasPrefix(line, " ") {
					newBody = append(newBody, sourceBody[currentOrgSourceI-1])
				}

				currentOrgSourceI++
			}
		}
	}

	newBody = append(newBody, sourceBody[currentOrgSourceI-1:]...)

	return strings.Join(newBody, "\n"), nil
}

// mixedModeFilePath computes the diff of a oldSourcePath file patched with oldFileDiff
// and the newSourcePath file patched with newFileDiff.
func mixedModeFilePath(oldSourcePath, newSourcePath string, oldFileDiff, newFileDiff *diff.FileDiff) (string, error) {
	if (oldFileDiff.OrigName != "") && (oldFileDiff.NewName == "") && (newFileDiff.OrigName != "") && (newFileDiff.NewName == "") {
		// In both updated version file have been deleted
		return "", nil
	}

	if (oldFileDiff.OrigName != "") && (oldFileDiff.NewName == "") {
		// File have been deleted in updated old version
		return fmt.Sprintf("Only in %s: %s\n", filepath.Dir(newFileDiff.NewName),
			filepath.Base(newFileDiff.NewName)), nil
	}

	if (newFileDiff.OrigName != "") && (newFileDiff.NewName == "") {
		// File have been deleted in updated new version
		return fmt.Sprintf("Only in %s: %s\n", filepath.Dir(oldFileDiff.NewName),
			filepath.Base(oldFileDiff.NewName)), nil
	}

	oldSourceFile, err := os.Open(oldSourcePath)
	if err != nil {
		return "", fmt.Errorf("opening oldSource file %q: %w",
			oldSourcePath, err)
	}

	newSourceFile, err := os.Open(newSourcePath)
	if err != nil {
		return "", fmt.Errorf("opening newSource file %q: %w",
			newSourcePath, err)
	}

	resultString, err := mixedMode(oldSourceFile, newSourceFile, oldFileDiff, newFileDiff)
	if err != nil {
		return "", fmt.Errorf("compute diff for %q: %w",
			oldFileDiff.OrigName, err)
	}

	return resultString, nil
}

// mixedModeDirPath computes the diff of a oldSourcePath directory patched with oldDiff
// and the newSourcePath directory patched with newDiff.
func mixedModeDirPath(oldSourcePath, newSourcePath string, oldDiff, newDiff io.Reader) (string, error) {
	oldFileNames, err := getAllFileNamesInDir(oldSourcePath)
	if err != nil {
		return "", fmt.Errorf("get all filenames for oldSource: %w", err)
	}

	newFileNames, err := getAllFileNamesInDir(newSourcePath)
	if err != nil {
		return "", fmt.Errorf("get all filenames for newSourcePath: %w", err)
	}

	oldFileDiffReader := diff.NewMultiFileDiffReader(oldDiff)
	newFileDiffReader := diff.NewMultiFileDiffReader(newDiff)

	lastOldFileDiff, err := oldFileDiffReader.ReadFile()
	if (err != nil) && (err != io.EOF) {
		return "", fmt.Errorf("parsing next FileDiff in oldDiff: %w", err)
	}

	lastNewFileDiff, err := newFileDiffReader.ReadFile()
	if (err != nil) && (err != io.EOF) {
		return "", fmt.Errorf("parsing next FileDiff in newDiff: %w", err)
	}

	result := ""
	updateOldDiff, updateNewDiff := false, false
	onlyOldFile, onlyNewFile := false, false

	// Iterate over files in FileDiff arrays
	i, j := 0, 0
	for (i < len(oldFileNames)) || (j < len(newFileNames)) {
		if (lastOldFileDiff != nil) && (i < len(oldFileNames)) && (oldFileNames[i] > lastOldFileDiff.OrigName) {
			if lastOldFileDiff.NewName != "" {
				return "", fmt.Errorf("oldFileDiff: %q doesn't have relative file in oldSource",
					lastOldFileDiff.OrigName)
			}
			// File have been added in old version
			result += fmt.Sprintf("Only in %s: %s\n", filepath.Dir(lastOldFileDiff.OrigName),
				filepath.Base(lastOldFileDiff.OrigName))
		}

		if (lastNewFileDiff != nil) && (j < len(newFileNames)) && (newFileNames[j] > lastNewFileDiff.OrigName) {
			if lastNewFileDiff.NewName != "" {
				return "", fmt.Errorf("newFileDiff: %q doesn't have relative file in newSource",
					lastNewFileDiff.OrigName)
			}
			// File have been added in new version
			result += fmt.Sprintf("Only in %s: %s\n", filepath.Dir(lastNewFileDiff.OrigName),
				filepath.Base(lastNewFileDiff.OrigName))
		}

		switch {
		case (i < len(oldFileNames)) && (j < len(newFileNames)):
			switch {
			// Comparing parts after oldSourcePath and newSourcePath
			case strings.TrimPrefix(oldFileNames[i], oldSourcePath) == strings.TrimPrefix(newFileNames[j], newSourcePath):
				switch {
				case (lastOldFileDiff != nil) && (lastNewFileDiff != nil) &&
					(oldFileNames[i] == lastOldFileDiff.OrigName) && (newFileNames[j] == lastNewFileDiff.OrigName):
					// Both oldFile and newFile have updates
					currentResult, err := mixedModeFilePath(oldFileNames[i], newFileNames[j], lastOldFileDiff, lastNewFileDiff)
					if err != nil {
						return "", fmt.Errorf("mixedModeFilePath for oldFile: %q and newFile: %q: %w",
							oldFileNames[i], newFileNames[j], err)
					}
					result += currentResult

					updateOldDiff = true
					updateNewDiff = true

				case (lastOldFileDiff != nil) && (oldFileNames[i] == lastOldFileDiff.OrigName):
					// Only oldFile have updates
					// Empty FileDiff instead of lastNewFileDiff
					currentResult, err := mixedModeFilePath(oldFileNames[i], newFileNames[j], lastOldFileDiff, &diff.FileDiff{})
					if err != nil {
						return "", fmt.Errorf("mixedModeFilePath for oldFile: %q and newFile: %q: %w",
							oldFileNames[i], newFileNames[j], err)
					}
					result += currentResult

					updateOldDiff = true

				case (lastNewFileDiff != nil) && (newFileNames[j] == lastNewFileDiff.OrigName):
					// Only newFile have updates
					// Empty FileDiff instead of lastOldFileDiff
					currentResult, err := mixedModeFilePath(oldFileNames[i], newFileNames[j], &diff.FileDiff{}, lastNewFileDiff)
					if err != nil {
						return "", fmt.Errorf("mixedModeFilePath for oldFile: %q and newFile: %q: %w",
							oldFileNames[i], newFileNames[j], err)
					}
					result += currentResult

					updateNewDiff = true

				default:
					// None of oldFile and newFile have updates
					currentResult, err := mixedModeFilePath(oldFileNames[i], newFileNames[j], &diff.FileDiff{}, &diff.FileDiff{})
					if err != nil {
						return "", fmt.Errorf("mixedModeFilePath for oldFile: %q and newFile: %q: %w",
							oldFileNames[i], newFileNames[j], err)
					}
					result += currentResult
				}
				i++
				j++
			case strings.TrimPrefix(oldFileNames[i], oldSourcePath) < strings.TrimPrefix(newFileNames[j], newSourcePath):
				onlyOldFile = true
			default:
				onlyNewFile = true
			}
		case i < len(oldFileNames):
			// In case there are more oldFileDiffs, while newFileDiffs are run out
			onlyOldFile = true
		default:
			// In case there are more newFileDiffs, while oldFileDiffs are run out
			onlyNewFile = true
		}

		if onlyOldFile {
			// mark to update oldFileDiff if last one was related to current oldFile
			if (lastOldFileDiff != nil) && (oldFileNames[i] == lastOldFileDiff.OrigName) {
				updateOldDiff = true
				// If file was deleted in oldFileDiff, don't add "Only in" message later
				if lastOldFileDiff.NewName == "" {
					onlyOldFile = false
				}
			}
			if onlyOldFile {
				result += fmt.Sprintf("Only in %s: %s\n", filepath.Dir(oldFileNames[i]),
					filepath.Base(oldFileNames[i]))
			}
			i++
			onlyOldFile = false
		}

		if onlyNewFile {
			// mark to update newFileDiff if last one was related to current newFile
			if (lastNewFileDiff != nil) && (newFileNames[j] == lastNewFileDiff.OrigName) {
				updateNewDiff = true
				// If file was deleted in newFileDiff, don't add "Only in" message later
				if lastNewFileDiff.NewName == "" {
					onlyNewFile = true
				}
			}
			if onlyNewFile {
				result += fmt.Sprintf("Only in %s: %s\n", filepath.Dir(newFileNames[j]),
					filepath.Base(newFileNames[j]))
			}
			j++
			onlyNewFile = false
		}

		if updateOldDiff {
			// get next lastOldFileDiff
			lastOldFileDiff, err = oldFileDiffReader.ReadFile()
			if err != nil {
				if err != io.EOF {
					return "", fmt.Errorf("parsing next FileDiff in oldDiff: %w", err)
				}
				lastOldFileDiff = nil
			}
			updateOldDiff = false
		}

		if updateNewDiff {
			// get next lastNewFileDiff
			lastNewFileDiff, err = newFileDiffReader.ReadFile()
			if err != nil {
				if err != io.EOF {
					return "", fmt.Errorf("parsing next FileDiff in newDiff: %w", err)
				}
				lastNewFileDiff = nil
			}
			updateNewDiff = false
		}
	}

	// Check if more files have been added in old version
	for lastOldFileDiff != nil {
		if lastOldFileDiff.NewName != "" {
			return "", fmt.Errorf("oldFileDiff: %q doesn't have relative file in oldSource",
				lastOldFileDiff.OrigName)
		}
		// File have been added
		result += fmt.Sprintf("Only in %s: %s\n", filepath.Dir(lastOldFileDiff.OrigName),
			filepath.Base(lastOldFileDiff.OrigName))

		// Update lastOldFileDiff
		lastOldFileDiff, err = oldFileDiffReader.ReadFile()
		if err != nil {
			if err != io.EOF {
				return "", fmt.Errorf("parsing next FileDiff in oldDiff: %w", err)
			}
			lastOldFileDiff = nil
		}
	}

	// Check if more files have been added in new version
	for lastNewFileDiff != nil {
		if lastNewFileDiff.NewName != "" {
			return "", fmt.Errorf("newFileDiff: %q doesn't have relative file in newSource",
				lastNewFileDiff.OrigName)
		}
		// File have been added
		result += fmt.Sprintf("Only in %s: %s\n", filepath.Dir(lastNewFileDiff.OrigName),
			filepath.Base(lastNewFileDiff.OrigName))

		// Update lastNewFileDiff
		lastNewFileDiff, err = newFileDiffReader.ReadFile()
		if err != nil {
			if err != io.EOF {
				return "", fmt.Errorf("parsing next FileDiff in newDiff: %w", err)
			}
			lastNewFileDiff = nil
		}
	}

	return result, nil
}

// getAllFileNamesInDir returns array of paths to files in root recursively.
func getAllFileNamesInDir(root string) ([]string, error) {
	var allFiles []string
	err := filepath.Walk(root,
		func(path string, info os.FileInfo, err error) error {
			if err != nil {
				return fmt.Errorf("walk into %q: %w",
					path, err)
			}
			if !info.IsDir() {
				allFiles = append(allFiles, path)
			}
			return nil
		})

	return allFiles, err
}

const contextLines = 2

// convertChunksIntoFileDiff adds the given chunks to the fileDiff struct.
func convertChunksIntoFileDiff(chunks []dbd.Chunk, fileDiff *diff.FileDiff) {
	var currentOldI, currentNewI int32 = 1, 1
	currentHunk := &diff.Hunk{
		OrigStartLine: currentOldI,
		NewStartLine:  currentNewI,
	}
	// Delete empty chunks in the beginning
	for (len(chunks) > 0) && (len(chunks[0].Added) == 0) && (len(chunks[0].Deleted) == 0) && (len(chunks[0].Equal) == 0) {
		chunks = chunks[1:]
	}
	// Delete empty chunks in the end
	last := len(chunks) - 1
	for (len(chunks) > 0) && (len(chunks[last].Added) == 0) && (len(chunks[last].Deleted) == 0) && (len(chunks[last].Equal) == 0) {
		chunks = chunks[:last]
		last--
	}

	// If chunks contains only one element with only unchanged lines
	if (len(chunks) == 1) && (len(chunks[0].Added) == 0) && (len(chunks[0].Deleted) == 0) {
		return
	}

	var currentHunkBody []string

	// If array of chunks is already empty
	if len(chunks) == 0 {
		return
	}

	// If first chunk contains only equal lines, we are adding last contextLines to currentHunk
	if (len(chunks[0].Added) == 0) && (len(chunks[0].Deleted) == 0) {
		currentOldI += int32(len(chunks[0].Equal))
		currentNewI += int32(len(chunks[0].Equal))
		if len(chunks[0].Equal) > contextLines {
			for _, line := range chunks[0].Equal[len(chunks[0].Equal)-contextLines:] {
				currentHunkBody = append(currentHunkBody, " "+line)
				currentHunk.OrigStartLine = currentOldI - contextLines
				currentHunk.NewStartLine = currentNewI - contextLines
			}
		} else {
			for _, line := range chunks[0].Equal {
				currentHunkBody = append(currentHunkBody, " "+line)
			}
		}
		// Removing processed first hunk
		chunks = chunks[1:]
	}

	var lastLines []string
	last = len(chunks) - 1
	// If last chunk contains equal lines, save first contextLines of equal lines for further processing
	if len(chunks[last].Equal) > 0 {
		if len(chunks[last].Equal) > contextLines {
			for _, line := range chunks[last].Equal[:contextLines] {
				lastLines = append(lastLines, " "+line)
			}
		} else {
			for _, line := range chunks[last].Equal {
				lastLines = append(lastLines, " "+line)
			}
		}
		// Removing processed equal lines from last chunk
		chunks[last].Equal = []string{}
	}

	for _, c := range chunks {
		// A chunk will not have both added and deleted lines.
		for _, line := range c.Added {
			currentHunkBody = append(currentHunkBody, "+"+line)
			currentNewI++
		}
		for _, line := range c.Deleted {
			currentHunkBody = append(currentHunkBody, "-"+line)
			currentOldI++
		}

		// Next piece of content contains too many unchanged lines.
		// Current hunk will be 'closed' and started new one.
		if len(c.Equal) > 2*contextLines+1 {
			if len(currentHunkBody) > 0 {
				for _, line := range c.Equal[:contextLines] {
					currentHunkBody = append(currentHunkBody, " "+line)
				}
				currentHunk.OrigLines = currentOldI + contextLines + 1 - currentHunk.OrigStartLine
				currentHunk.NewLines = currentNewI + contextLines + 1 - currentHunk.NewStartLine
				currentHunk.Body = []byte(strings.Join(currentHunkBody, "\n") + "\n")
				fileDiff.Hunks = append(fileDiff.Hunks, currentHunk)
			}

			currentOldI += int32(len(c.Equal))
			currentNewI += int32(len(c.Equal))

			currentHunk = &diff.Hunk{
				OrigStartLine: currentOldI - contextLines,
				NewStartLine:  currentNewI - contextLines,
			}

			// Clean currentHunkBody
			currentHunkBody = []string{}
			for _, line := range c.Equal[len(c.Equal)-contextLines-1:] {
				currentHunkBody = append(currentHunkBody, " "+line)
			}

		} else {
			for _, line := range c.Equal {
				currentHunkBody = append(currentHunkBody, " "+line)
				currentOldI++
				currentNewI++
			}
		}
	}

	// Add lastLines (equal) to last hunk
	for _, line := range lastLines {
		currentHunkBody = append(currentHunkBody, line)
		currentOldI++
		currentNewI++
	}

	// currentHunkBody contains some lines. It need to be 'closed' and added to fileDiff.Hunks
	currentHunk.OrigLines = currentOldI - currentHunk.OrigStartLine
	currentHunk.NewLines = currentNewI - currentHunk.NewStartLine
	currentHunk.Body = []byte(strings.Join(currentHunkBody, "\n") + "\n")
	fileDiff.Hunks = append(fileDiff.Hunks, currentHunk)
}

// interPrintSingleFileDiff returns printed version of diffFile, which was found only in one out of two versions.
// NOTE: hunks of diffFile might be reverted after calling of this function.
func interPrintSingleFileDiff(diffFile *diff.FileDiff) (string, error) {
	if diffFile.NewName == "" {
		// File have been added in current version
		return fmt.Sprintf("Only in %s: %s\n", filepath.Dir(diffFile.OrigName),
			filepath.Base(diffFile.OrigName)), nil
	}

	// File have been changed in current version and left unchanged in other version
	oldD, err := diff.PrintFileDiff(diffFile)
	if err != nil {
		return "", fmt.Errorf("printing diff for file %q: %w",
			diffFile.NewName, err)
	}
	return string(oldD), nil
}

// interFileDiff returns a new diff.FileDiff that is a diff of a source file patched with oldFileDiff
// and the same source file patched with newFileDiff.
func interFileDiff(oldFileDiff, newFileDiff *diff.FileDiff) (*diff.FileDiff, error) {

	// Configuration of result FileDiff
	// TODO: something with extended (extended header lines)

	resultFileDiff := &diff.FileDiff{
		OrigName: oldFileDiff.NewName,
		OrigTime: oldFileDiff.NewTime,
		NewName:  newFileDiff.NewName,
		NewTime:  newFileDiff.NewTime,
		Extended: []string{},
		Hunks:    []*diff.Hunk{}}

	// Iterating over hunks in order they start in origin
	i, j := 0, 0
	for (i < len(oldFileDiff.Hunks)) && (j < len(newFileDiff.Hunks)) {
		switch {
		case oldFileDiff.Hunks[i].OrigStartLine+oldFileDiff.Hunks[i].OrigLines < newFileDiff.Hunks[j].OrigStartLine:
			// Whole oldHunk is before starting of newHunk
			resultFileDiff.Hunks = append(resultFileDiff.Hunks,
				revertedHunkBody(oldFileDiff.Hunks[i]))
			i++
		case newFileDiff.Hunks[j].OrigStartLine+newFileDiff.Hunks[j].OrigLines < oldFileDiff.Hunks[i].OrigStartLine:
			// Whole newHunk is before starting of oldHunk
			resultFileDiff.Hunks = append(resultFileDiff.Hunks, newFileDiff.Hunks[j])
			j++
		default:
			// oldHunk and newHunk are overlapping somehow
			// Collecting a whole set of overlapping hunks to produce one continuous hunk
			oldHunks, newHunks := findOverlappingHunkSet(oldFileDiff, newFileDiff, &i, &j)
			mergedOverlappingHunk, err := mergeOverlappingHunks(oldHunks, newHunks)

			if err != nil {
				return nil, fmt.Errorf("merging overlapping hunks: %w", err)
			}

			// In case opposite hunks aren't doing same changes.
			if mergedOverlappingHunk != nil {
				resultFileDiff.Hunks = append(resultFileDiff.Hunks, mergedOverlappingHunk)
			}
		}
	}

	// In case there are more hunks in oldFileDiff, while hunks of newFileDiff are run out
	for i < len(oldFileDiff.Hunks) {
		resultFileDiff.Hunks = append(resultFileDiff.Hunks,
			revertedHunkBody(oldFileDiff.Hunks[i]))
		i++
	}

	// In case there are more hunks in newFileDiff, while hunks of oldFileDiff are run out
	for j < len(newFileDiff.Hunks) {
		resultFileDiff.Hunks = append(resultFileDiff.Hunks, newFileDiff.Hunks[j])
		j++
	}

	return resultFileDiff, nil
}

// findOverlappingHunkSet finds next set (two arrays: oldHunks and newHunks) of
// overlapping hunks in oldFileDiff and newFileDiff, starting from position i, j relatively.
func findOverlappingHunkSet(oldFileDiff, newFileDiff *diff.FileDiff, i, j *int) (oldHunks, newHunks []*diff.Hunk) {
	// Collecting overlapped hunks into two arrays

	oldHunks = append(oldHunks, oldFileDiff.Hunks[*i])
	newHunks = append(newHunks, newFileDiff.Hunks[*j])
	*i++
	*j++

Loop:
	for {
		switch {
		// Starting line of oldHunk is in previous newHunk body (between start and last lines)
		case (*i < len(oldFileDiff.Hunks)) && (oldFileDiff.Hunks[*i].OrigStartLine >= newFileDiff.Hunks[*j-1].OrigStartLine) &&
			(oldFileDiff.Hunks[*i].OrigStartLine < newFileDiff.Hunks[*j-1].OrigStartLine+newFileDiff.Hunks[*j-1].OrigLines):
			oldHunks = append(oldHunks, oldFileDiff.Hunks[*i])
			*i++
		// Starting line of newHunk is in previous oldHunk body (between start and last lines)
		case (*j < len(newFileDiff.Hunks)) && (newFileDiff.Hunks[*j].OrigStartLine >= oldFileDiff.Hunks[*i-1].OrigStartLine) &&
			(newFileDiff.Hunks[*j].OrigStartLine < oldFileDiff.Hunks[*i-1].OrigStartLine+oldFileDiff.Hunks[*i-1].OrigLines):
			newHunks = append(newHunks, newFileDiff.Hunks[*j])
			*j++
		default:
			// No overlapping hunks left
			break Loop
		}
	}

	return oldHunks, newHunks
}

// mergeOverlappingHunks returns a new diff.Hunk that is a diff hunk between overlapping oldHunks and newHunks,
// related to the same source file.
func mergeOverlappingHunks(oldHunks, newHunks []*diff.Hunk) (*diff.Hunk, error) {
	resultHunk, currentOrgI, err := configureResultHunk(oldHunks, newHunks)

	if err != nil {
		return nil, fmt.Errorf("configuring result hunk: %w", err)
	}

	// Indexes of hunks
	currentOldHunkI, currentNewHunkJ := 0, 0
	// Indexes of lines in body hunks
	// if indexes == -1 -- we don't have relevant hunk, which contains changes nearby currentOrgI
	i, j := -1, -1

	// Body of hunks
	var newBody []string
	var oldHunkBody, newHunkBody []string

	// Iterating through the hunks in the order they're appearing in origin file.
	// Using number of line in origin (currentOrgI) as an anchor to process line by line.
	// By using currentOrgI as anchor it is easier to see how changes have been applied step by step.

	// Merge, while there are hunks to process
	for (currentOldHunkI < len(oldHunks)) || (currentNewHunkJ < len(newHunks)) {

		// Entering next hunk in oldHunks
		if (currentOldHunkI < len(oldHunks)) && (i == -1) && (currentOrgI == oldHunks[currentOldHunkI].OrigStartLine) {
			i = 0
			oldHunkBody = strings.Split(strings.TrimSuffix(string(oldHunks[currentOldHunkI].Body), "\n"), "\n")
		}

		// Entering next hunk in newHunks
		if (currentNewHunkJ < len(newHunks)) && (j == -1) && (currentOrgI == newHunks[currentNewHunkJ].OrigStartLine) {
			j = 0
			newHunkBody = strings.Split(strings.TrimSuffix(string(newHunks[currentNewHunkJ].Body), "\n"), "\n")
		}

		switch {
		case (i == -1) && (j == -1):
		case (i >= 0) && (j == -1):
			// Changes are only in oldHunk
			newBody = append(newBody, revertedLine(oldHunkBody[i]))
			// In case current line haven't been added, we have processed anchor line.
			if !strings.HasPrefix(oldHunkBody[i], "+") {
				// Updating index of anchor line.
				currentOrgI++
			}
			i++

		case (i == -1) && (j >= 0):
			// Changes are only in newHunk
			newBody = append(newBody, newHunkBody[j])
			// In case current line haven't been added, we have processed anchor line.
			if !strings.HasPrefix(newHunkBody[j], "+") {
				// Updating index of anchor line.
				currentOrgI++
			}
			j++

		default:
			// Changes are in old and new hunks.
			switch {
			// Firstly proceeding added lines,
			// because added lines are between previous currentOrgI and currentOrgI.
			case strings.HasPrefix(oldHunkBody[i], "+"):
				newBody = append(newBody, revertedLine(oldHunkBody[i]))
				i++
			case strings.HasPrefix(newHunkBody[j], "+"):
				newBody = append(newBody, newHunkBody[j])
				j++
			default:
<<<<<<< HEAD
				// TODO: check if original content in both version are the same
=======
				// Checking if original content is the same
				if oldHunkBody[i][1:] != newHunkBody[j][1:] {
					return nil, fmt.Errorf(
						"line in original %d in oldDiff (%q) and newDiff (%q): %w",
						currentOrgI, oldHunkBody[i][1:], newHunkBody[j][1:], ErrContentMismatch)
				}
>>>>>>> f9dd6854
				switch {
				case strings.HasPrefix(oldHunkBody[i], " ") && strings.HasPrefix(newHunkBody[j], " "):
					newBody = append(newBody, oldHunkBody[i])
				case strings.HasPrefix(oldHunkBody[i], "-") && strings.HasPrefix(newHunkBody[j], " "):
					newBody = append(newBody, revertedLine(oldHunkBody[i]))
				case strings.HasPrefix(oldHunkBody[i], " ") && strings.HasPrefix(newHunkBody[j], "-"):
					newBody = append(newBody, newHunkBody[j])
					// If both have deleted same line, no need to append it to newBody
				}

				// Updating currentOrgI since we have processed anchor line.
				currentOrgI++
				i++
				j++
			}
		}

		if i >= len(oldHunkBody) {
			// Proceed whole oldHunkBody
			i = -1
			currentOldHunkI++
		}

		if j >= len(newHunkBody) {
			// Proceed whole newHunkBody
			j = -1
			currentNewHunkJ++
		}
	}

	resultHunk.Body = []byte(strings.Join(newBody, "\n") + "\n")

	for _, line := range newBody {
		if !strings.HasPrefix(line, " ") {
			// resultHunkBody contains some changes
			return resultHunk, nil
		}
	}

	return nil, nil
}

// configureResultHunk returns a new diff.Hunk (with configured StartLines and NumberLines)
// and currentOrgI (number of anchor line) based on oldHunks and newHunks, for their further merge.
func configureResultHunk(oldHunks, newHunks []*diff.Hunk) (*diff.Hunk, int32, error) {
	if (len(oldHunks) == 0) || (len(newHunks) == 0) {
		return nil, 0, errors.New("one of the hunks array is empty")
	}

	var currentOrgI int32
	resultHunk := &diff.Hunk{
		// TODO: Concatenate sections
		Section: "",
		Body:    []byte{0},
	}

	firstOldHunk, firstNewHunk := oldHunks[0], newHunks[0]
	lastOldHunk, lastNewHunk := oldHunks[len(oldHunks)-1], newHunks[len(newHunks)-1]

	// Calculate StartLine for origin and new in result
	if firstOldHunk.OrigStartLine < firstNewHunk.OrigStartLine {
		// Started with old hunk
		currentOrgI = firstOldHunk.OrigStartLine
		// As we started with this old hunk, OrigStartLine will be same as start line of hunk in old source
		resultHunk.OrigStartLine = firstOldHunk.NewStartLine
		// StartLine in firstNewHunk - number of origin lines between start of firstNewHunk and start of resultHunk
		resultHunk.NewStartLine = currentOrgI +
			firstNewHunk.NewStartLine - firstNewHunk.OrigStartLine
	} else {
		// Started with new hunk
		currentOrgI = firstNewHunk.OrigStartLine
		// StartLine in firstOldHunk - number of origin lines between start of firstOldHunk and start of resultHunk
		resultHunk.OrigStartLine = currentOrgI +
			firstOldHunk.NewStartLine - firstOldHunk.OrigStartLine
		// As we started with this new hunk, NewStartLine will be same as start line of hunk in new source
		resultHunk.NewStartLine = firstNewHunk.NewStartLine
	}

	// Calculate NumberLines for origin and new in result
	if lastOldHunk.OrigStartLine+lastOldHunk.OrigLines >
		lastNewHunk.OrigStartLine+lastNewHunk.OrigLines {
		// Finished with old hunk
		// Last line of lastOldHunk - first line of origin in resultHunk
		resultHunk.OrigLines = lastOldHunk.NewStartLine + lastOldHunk.NewLines - resultHunk.OrigStartLine
		// Last line of new in resultHunk - first line of new in resultHunk
		// lastNewHunk.NewStartLine + lastNewHunk.NewLines = last line of lastNewHunk
		resultHunk.NewLines = lastNewHunk.NewStartLine + lastNewHunk.NewLines +
			// + number of origin lines between last line of lastNewHunk and lastOldHunk
			lastOldHunk.OrigStartLine + lastOldHunk.OrigLines -
			lastNewHunk.OrigStartLine - lastNewHunk.OrigLines -
			// - first line of new in resultHunk
			resultHunk.NewStartLine
	} else {
		// Finished with new hunk
		// Last line of old in resultHunk - first line of old in resultHunk
		// lastOldHunk.NewStartLine + lastOldHunk.NewLines = last line of lastOldHunk
		resultHunk.OrigLines = lastOldHunk.NewStartLine + lastOldHunk.NewLines +
			// + number of origin lines between last line of lastOldHunk and lastNewHunk
			lastNewHunk.OrigStartLine + lastNewHunk.OrigLines -
			lastOldHunk.OrigStartLine - lastOldHunk.OrigLines -
			// - first line of old in resultHunk
			resultHunk.OrigStartLine
		// Last line of lastNewHunk - first line of new in resultHunk
		resultHunk.NewLines = lastNewHunk.NewStartLine + lastNewHunk.NewLines - resultHunk.NewStartLine
	}

	resultHunk.OrigNoNewlineAt = 0
	resultHunk.StartPosition = firstOldHunk.StartPosition

	return resultHunk, currentOrgI, nil
}

// revertHunks reverts each hunk body in hunks in diffFile
func revertHunks(diffFile *diff.FileDiff) {
	for k, h := range diffFile.Hunks {
		diffFile.Hunks[k] = revertedHunkBody(h)
	}
}

// revertedHunkBody returns a copy of hunk with reverted lines of Body.
func revertedHunkBody(hunk *diff.Hunk) *diff.Hunk {
	var newBody []string

	lines := strings.Split(string(hunk.Body), "\n")

	for _, line := range lines {
		newBody = append(newBody, revertedLine(line))
	}

	revertedHunk := &diff.Hunk{
		OrigStartLine:   hunk.OrigStartLine,
		OrigLines:       hunk.OrigLines,
		OrigNoNewlineAt: hunk.OrigNoNewlineAt,
		NewStartLine:    hunk.NewStartLine,
		NewLines:        hunk.NewLines,
		Section:         hunk.Section,
		StartPosition:   hunk.StartPosition,
		Body:            []byte(strings.Join(newBody, "\n") + "\n"),
	}

	return revertedHunk
}

// revertedLine returns a reverted line.
// `+` added lines are marked as `-` deleted and vise versa.
// ` ` unchanged lines are left as unchanged.
func revertedLine(line string) string {
	switch {
	case strings.HasPrefix(line, "+"):
		return "-" + line[1:]
	case strings.HasPrefix(line, "-"):
		return "+" + line[1:]
	default:
		return line
	}
}

// ErrContentMismatch indicates that compared content is not same.
var ErrContentMismatch = errors.New("content mismatch")

// ErrEmptyDiffFile indicates that provided file doesn't contain any information about changes.
var ErrEmptyDiffFile = errors.New("empty diff file")<|MERGE_RESOLUTION|>--- conflicted
+++ resolved
@@ -894,16 +894,12 @@
 				newBody = append(newBody, newHunkBody[j])
 				j++
 			default:
-<<<<<<< HEAD
-				// TODO: check if original content in both version are the same
-=======
 				// Checking if original content is the same
 				if oldHunkBody[i][1:] != newHunkBody[j][1:] {
 					return nil, fmt.Errorf(
 						"line in original %d in oldDiff (%q) and newDiff (%q): %w",
 						currentOrgI, oldHunkBody[i][1:], newHunkBody[j][1:], ErrContentMismatch)
 				}
->>>>>>> f9dd6854
 				switch {
 				case strings.HasPrefix(oldHunkBody[i], " ") && strings.HasPrefix(newHunkBody[j], " "):
 					newBody = append(newBody, oldHunkBody[i])
